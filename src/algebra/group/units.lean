/-
Copyright (c) 2017 Kenny Lau. All rights reserved.
Released under Apache 2.0 license as described in the file LICENSE.
Authors: Kenny Lau, Mario Carneiro, Johannes, Hölzl, Chris Hughes

Units (i.e., invertible elements) of a multiplicative monoid.
-/

import tactic.basic algebra.group.to_additive logic.function

universe u
variable {α : Type u}

structure units (α : Type u) [monoid α] :=
(val : α)
(inv : α)
(val_inv : val * inv = 1)
(inv_val : inv * val = 1)

structure add_units (α : Type u) [add_monoid α] :=
(val : α)
(inv : α)
(val_inv : val + inv = 0)
(inv_val : inv + val = 0)

attribute [to_additive add_units] units

namespace units
variables [monoid α] {a b c : units α}

@[to_additive] instance : has_coe (units α) α := ⟨val⟩

<<<<<<< HEAD
@[extensionality, to_additive] theorem ext : function.injective (coe : units α → α)
=======
@[ext] theorem ext : function.injective (coe : units α → α)
>>>>>>> 6fbf9f77
| ⟨v, i₁, vi₁, iv₁⟩ ⟨v', i₂, vi₂, iv₂⟩ e :=
  by change v = v' at e; subst v'; congr;
      simpa only [iv₂, vi₁, one_mul, mul_one] using mul_assoc i₂ v i₁

attribute [extensionality] add_units.ext

@[to_additive] theorem ext_iff {a b : units α} : a = b ↔ (a : α) = b :=

ext.eq_iff.symm

--weird error when I to_additive this
instance [decidable_eq α] : decidable_eq (units α)
| a b := decidable_of_iff' _ ext_iff

@[to_additive] protected def mul (u₁ u₂ : units α) : units α :=
⟨u₁.val * u₂.val, u₂.inv * u₁.inv,
  have u₁.val * (u₂.val * u₂.inv) * u₁.inv = 1,
    by rw [u₂.val_inv]; rw [mul_one, u₁.val_inv],
  by simpa only [mul_assoc],
  have u₂.inv * (u₁.inv * u₁.val) * u₂.val = 1,
    by rw [u₁.inv_val]; rw [mul_one, u₂.inv_val],
  by simpa only [mul_assoc]⟩

@[to_additive] protected def inv' (u : units α) : units α :=
⟨u.inv, u.val, u.inv_val, u.val_inv⟩

@[to_additive] instance : has_mul (units α) := ⟨units.mul⟩
@[to_additive] instance : has_one (units α) := ⟨⟨1, 1, mul_one 1, one_mul 1⟩⟩
@[to_additive] instance : has_inv (units α) := ⟨units.inv'⟩

variables (a b)
@[simp, to_additive] lemma coe_mul : (↑(a * b) : α) = a * b := rfl
@[simp, to_additive] lemma coe_one : ((1 : units α) : α) = 1 := rfl
@[to_additive] lemma val_coe : (↑a : α) = a.val := rfl
@[to_additive] lemma coe_inv : ((a⁻¹ : units α) : α) = a.inv := rfl
@[simp, to_additive] lemma inv_mul : (↑a⁻¹ * a : α) = 1 := inv_val _
@[simp, to_additive] lemma mul_inv : (a * ↑a⁻¹ : α) = 1 := val_inv _

@[simp, to_additive] lemma mul_inv_cancel_left (a : units α) (b : α) : (a:α) * (↑a⁻¹ * b) = b :=
by rw [← mul_assoc, mul_inv, one_mul]

@[simp, to_additive] lemma inv_mul_cancel_left (a : units α) (b : α) : (↑a⁻¹:α) * (a * b) = b :=
by rw [← mul_assoc, inv_mul, one_mul]

@[simp, to_additive] lemma mul_inv_cancel_right (a : α) (b : units α) : a * b * ↑b⁻¹ = a :=
by rw [mul_assoc, mul_inv, mul_one]

@[simp, to_additive] lemma inv_mul_cancel_right (a : α) (b : units α) : a * ↑b⁻¹ * b = a :=
by rw [mul_assoc, inv_mul, mul_one]

@[to_additive add_group] instance : group (units α) :=
by refine {mul := (*), one := 1, inv := has_inv.inv, ..};
  { intros, apply ext, simp only [coe_mul, coe_one,
      mul_assoc, one_mul, mul_one, inv_mul] }

@[to_additive add_comm_group] instance {α} [comm_monoid α] : comm_group (units α) :=
{ mul_comm := λ u₁ u₂, ext $ mul_comm _ _, ..units.group }

@[to_additive] instance [has_repr α] : has_repr (units α) := ⟨repr ∘ val⟩

@[simp, to_additive] theorem mul_left_inj (a : units α) {b c : α} : (a:α) * b = a * c ↔ b = c :=
⟨λ h, by simpa only [inv_mul_cancel_left] using congr_arg ((*) ↑(a⁻¹ : units α)) h, congr_arg _⟩

@[simp, to_additive] theorem mul_right_inj (a : units α) {b c : α} : b * a = c * a ↔ b = c :=
⟨λ h, by simpa only [mul_inv_cancel_right] using congr_arg (* ↑(a⁻¹ : units α)) h, congr_arg _⟩

<<<<<<< HEAD
@[to_additive] theorem eq_mul_inv_iff_mul_eq {a b : α} : a = b * ↑c⁻¹ ↔ a * c = b :=
⟨λ h, by rw [h, inv_mul_cancel_right], λ h, by rw [← h, mul_inv_cancel_right]⟩

@[to_additive] theorem eq_inv_mul_iff_mul_eq {a c : α} : a = ↑b⁻¹ * c ↔ ↑b * a = c :=
⟨λ h, by rw [h, mul_inv_cancel_left], λ h, by rw [← h, inv_mul_cancel_left]⟩

@[to_additive] theorem inv_mul_eq_iff_eq_mul {b c : α} : ↑a⁻¹ * b = c ↔ b = a * c :=
⟨λ h, by rw [← h, mul_inv_cancel_left], λ h, by rw [h, inv_mul_cancel_left]⟩

@[to_additive] theorem mul_inv_eq_iff_eq_mul {a c : α} : a * ↑b⁻¹ = c ↔ a = c * b :=
=======
theorem eq_mul_inv_iff_mul_eq {a b : α} : a = b * ↑c⁻¹ ↔ a * c = b :=
⟨λ h, by rw [h, inv_mul_cancel_right], λ h, by rw [← h, mul_inv_cancel_right]⟩

theorem eq_inv_mul_iff_mul_eq {a c : α} : a = ↑b⁻¹ * c ↔ ↑b * a = c :=
⟨λ h, by rw [h, mul_inv_cancel_left], λ h, by rw [← h, inv_mul_cancel_left]⟩

theorem inv_mul_eq_iff_eq_mul {b c : α} : ↑a⁻¹ * b = c ↔ b = a * c :=
⟨λ h, by rw [← h, mul_inv_cancel_left], λ h, by rw [h, inv_mul_cancel_left]⟩

theorem mul_inv_eq_iff_eq_mul {a c : α} : a * ↑b⁻¹ = c ↔ a = c * b :=
>>>>>>> 6fbf9f77
⟨λ h, by rw [← h, inv_mul_cancel_right], λ h, by rw [h, mul_inv_cancel_right]⟩

end units

theorem nat.units_eq_one (u : units ℕ) : u = 1 :=
units.ext $ nat.eq_one_of_dvd_one ⟨u.inv, u.val_inv.symm⟩

@[to_additive] def units.mk_of_mul_eq_one [comm_monoid α] (a b : α) (hab : a * b = 1) : units α :=
⟨a, b, hab, (mul_comm b a).trans hab⟩


section monoid
  variables [monoid α] {a b c : α}

  /-- Partial division. It is defined when the
    second argument is invertible, and unlike the division operator
    in `division_ring` it is not totalized at zero. -/
  def divp (a : α) (u) : α := a * (u⁻¹ : units α)

  infix ` /ₚ `:70 := divp

  @[simp] theorem divp_self (u : units α) : (u : α) /ₚ u = 1 := units.mul_inv _

  @[simp] theorem divp_one (a : α) : a /ₚ 1 = a := mul_one _

  theorem divp_assoc (a b : α) (u : units α) : a * b /ₚ u = a * (b /ₚ u) :=
  mul_assoc _ _ _

  @[simp] theorem divp_inv (u : units α) : a /ₚ u⁻¹ = a * u := rfl

  @[simp] theorem divp_mul_cancel (a : α) (u : units α) : a /ₚ u * u = a :=
  (mul_assoc _ _ _).trans $ by rw [units.inv_mul, mul_one]

  @[simp] theorem mul_divp_cancel (a : α) (u : units α) : (a * u) /ₚ u = a :=
  (mul_assoc _ _ _).trans $ by rw [units.mul_inv, mul_one]

  @[simp] theorem divp_right_inj (u : units α) {a b : α} : a /ₚ u = b /ₚ u ↔ a = b :=
  units.mul_right_inj _

  theorem divp_divp_eq_divp_mul (x : α) (u₁ u₂ : units α) : (x /ₚ u₁) /ₚ u₂ = x /ₚ (u₂ * u₁) :=
  by simp only [divp, mul_inv_rev, units.coe_mul, mul_assoc]

  theorem divp_eq_iff_mul_eq {x : α} {u : units α} {y : α} : x /ₚ u = y ↔ y * u = x :=
  u.mul_right_inj.symm.trans $ by rw [divp_mul_cancel]; exact ⟨eq.symm, eq.symm⟩

  theorem divp_eq_one_iff_eq {a : α} {u : units α} : a /ₚ u = 1 ↔ a = u :=
  (units.mul_right_inj u).symm.trans $ by rw [divp_mul_cancel, one_mul]

  @[simp] theorem one_divp (u : units α) : 1 /ₚ u = ↑u⁻¹ :=
  one_mul _

end monoid

section comm_monoid

variables [comm_monoid α]

theorem divp_eq_divp_iff {x y : α} {ux uy : units α} :
  x /ₚ ux = y /ₚ uy ↔ x * uy = y * ux :=
by rw [divp_eq_iff_mul_eq, mul_comm, ← divp_assoc, divp_eq_iff_mul_eq, mul_comm y ux]

theorem divp_mul_divp (x y : α) (ux uy : units α) :
  (x /ₚ ux) * (y /ₚ uy) = (x * y) /ₚ (ux * uy) :=
by rw [← divp_divp_eq_divp_mul, divp_assoc, mul_comm x, divp_assoc, mul_comm]

end comm_monoid<|MERGE_RESOLUTION|>--- conflicted
+++ resolved
@@ -17,39 +17,23 @@
 (val_inv : val * inv = 1)
 (inv_val : inv * val = 1)
 
-structure add_units (α : Type u) [add_monoid α] :=
-(val : α)
-(inv : α)
-(val_inv : val + inv = 0)
-(inv_val : inv + val = 0)
-
-attribute [to_additive add_units] units
-
 namespace units
 variables [monoid α] {a b c : units α}
 
-@[to_additive] instance : has_coe (units α) α := ⟨val⟩
+instance : has_coe (units α) α := ⟨val⟩
 
-<<<<<<< HEAD
-@[extensionality, to_additive] theorem ext : function.injective (coe : units α → α)
-=======
 @[ext] theorem ext : function.injective (coe : units α → α)
->>>>>>> 6fbf9f77
 | ⟨v, i₁, vi₁, iv₁⟩ ⟨v', i₂, vi₂, iv₂⟩ e :=
   by change v = v' at e; subst v'; congr;
       simpa only [iv₂, vi₁, one_mul, mul_one] using mul_assoc i₂ v i₁
 
-attribute [extensionality] add_units.ext
-
-@[to_additive] theorem ext_iff {a b : units α} : a = b ↔ (a : α) = b :=
-
+theorem ext_iff {a b : units α} : a = b ↔ (a : α) = b :=
 ext.eq_iff.symm
 
---weird error when I to_additive this
 instance [decidable_eq α] : decidable_eq (units α)
 | a b := decidable_of_iff' _ ext_iff
 
-@[to_additive] protected def mul (u₁ u₂ : units α) : units α :=
+protected def mul (u₁ u₂ : units α) : units α :=
 ⟨u₁.val * u₂.val, u₂.inv * u₁.inv,
   have u₁.val * (u₂.val * u₂.inv) * u₁.inv = 1,
     by rw [u₂.val_inv]; rw [mul_one, u₁.val_inv],
@@ -58,61 +42,49 @@
     by rw [u₁.inv_val]; rw [mul_one, u₂.inv_val],
   by simpa only [mul_assoc]⟩
 
-@[to_additive] protected def inv' (u : units α) : units α :=
+protected def inv' (u : units α) : units α :=
 ⟨u.inv, u.val, u.inv_val, u.val_inv⟩
 
-@[to_additive] instance : has_mul (units α) := ⟨units.mul⟩
-@[to_additive] instance : has_one (units α) := ⟨⟨1, 1, mul_one 1, one_mul 1⟩⟩
-@[to_additive] instance : has_inv (units α) := ⟨units.inv'⟩
+instance : has_mul (units α) := ⟨units.mul⟩
+instance : has_one (units α) := ⟨⟨1, 1, mul_one 1, one_mul 1⟩⟩
+instance : has_inv (units α) := ⟨units.inv'⟩
 
 variables (a b)
-@[simp, to_additive] lemma coe_mul : (↑(a * b) : α) = a * b := rfl
-@[simp, to_additive] lemma coe_one : ((1 : units α) : α) = 1 := rfl
-@[to_additive] lemma val_coe : (↑a : α) = a.val := rfl
-@[to_additive] lemma coe_inv : ((a⁻¹ : units α) : α) = a.inv := rfl
-@[simp, to_additive] lemma inv_mul : (↑a⁻¹ * a : α) = 1 := inv_val _
-@[simp, to_additive] lemma mul_inv : (a * ↑a⁻¹ : α) = 1 := val_inv _
+@[simp] lemma coe_mul : (↑(a * b) : α) = a * b := rfl
+@[simp] lemma coe_one : ((1 : units α) : α) = 1 := rfl
+lemma val_coe : (↑a : α) = a.val := rfl
+lemma coe_inv : ((a⁻¹ : units α) : α) = a.inv := rfl
+@[simp] lemma inv_mul : (↑a⁻¹ * a : α) = 1 := inv_val _
+@[simp] lemma mul_inv : (a * ↑a⁻¹ : α) = 1 := val_inv _
 
-@[simp, to_additive] lemma mul_inv_cancel_left (a : units α) (b : α) : (a:α) * (↑a⁻¹ * b) = b :=
+@[simp] lemma mul_inv_cancel_left (a : units α) (b : α) : (a:α) * (↑a⁻¹ * b) = b :=
 by rw [← mul_assoc, mul_inv, one_mul]
 
-@[simp, to_additive] lemma inv_mul_cancel_left (a : units α) (b : α) : (↑a⁻¹:α) * (a * b) = b :=
+@[simp] lemma inv_mul_cancel_left (a : units α) (b : α) : (↑a⁻¹:α) * (a * b) = b :=
 by rw [← mul_assoc, inv_mul, one_mul]
 
-@[simp, to_additive] lemma mul_inv_cancel_right (a : α) (b : units α) : a * b * ↑b⁻¹ = a :=
+@[simp] lemma mul_inv_cancel_right (a : α) (b : units α) : a * b * ↑b⁻¹ = a :=
 by rw [mul_assoc, mul_inv, mul_one]
 
-@[simp, to_additive] lemma inv_mul_cancel_right (a : α) (b : units α) : a * ↑b⁻¹ * b = a :=
+@[simp] lemma inv_mul_cancel_right (a : α) (b : units α) : a * ↑b⁻¹ * b = a :=
 by rw [mul_assoc, inv_mul, mul_one]
 
-@[to_additive add_group] instance : group (units α) :=
+instance : group (units α) :=
 by refine {mul := (*), one := 1, inv := has_inv.inv, ..};
   { intros, apply ext, simp only [coe_mul, coe_one,
       mul_assoc, one_mul, mul_one, inv_mul] }
 
-@[to_additive add_comm_group] instance {α} [comm_monoid α] : comm_group (units α) :=
+instance {α} [comm_monoid α] : comm_group (units α) :=
 { mul_comm := λ u₁ u₂, ext $ mul_comm _ _, ..units.group }
 
-@[to_additive] instance [has_repr α] : has_repr (units α) := ⟨repr ∘ val⟩
+instance [has_repr α] : has_repr (units α) := ⟨repr ∘ val⟩
 
-@[simp, to_additive] theorem mul_left_inj (a : units α) {b c : α} : (a:α) * b = a * c ↔ b = c :=
+@[simp] theorem mul_left_inj (a : units α) {b c : α} : (a:α) * b = a * c ↔ b = c :=
 ⟨λ h, by simpa only [inv_mul_cancel_left] using congr_arg ((*) ↑(a⁻¹ : units α)) h, congr_arg _⟩
 
-@[simp, to_additive] theorem mul_right_inj (a : units α) {b c : α} : b * a = c * a ↔ b = c :=
+@[simp] theorem mul_right_inj (a : units α) {b c : α} : b * a = c * a ↔ b = c :=
 ⟨λ h, by simpa only [mul_inv_cancel_right] using congr_arg (* ↑(a⁻¹ : units α)) h, congr_arg _⟩
 
-<<<<<<< HEAD
-@[to_additive] theorem eq_mul_inv_iff_mul_eq {a b : α} : a = b * ↑c⁻¹ ↔ a * c = b :=
-⟨λ h, by rw [h, inv_mul_cancel_right], λ h, by rw [← h, mul_inv_cancel_right]⟩
-
-@[to_additive] theorem eq_inv_mul_iff_mul_eq {a c : α} : a = ↑b⁻¹ * c ↔ ↑b * a = c :=
-⟨λ h, by rw [h, mul_inv_cancel_left], λ h, by rw [← h, inv_mul_cancel_left]⟩
-
-@[to_additive] theorem inv_mul_eq_iff_eq_mul {b c : α} : ↑a⁻¹ * b = c ↔ b = a * c :=
-⟨λ h, by rw [← h, mul_inv_cancel_left], λ h, by rw [h, inv_mul_cancel_left]⟩
-
-@[to_additive] theorem mul_inv_eq_iff_eq_mul {a c : α} : a * ↑b⁻¹ = c ↔ a = c * b :=
-=======
 theorem eq_mul_inv_iff_mul_eq {a b : α} : a = b * ↑c⁻¹ ↔ a * c = b :=
 ⟨λ h, by rw [h, inv_mul_cancel_right], λ h, by rw [← h, mul_inv_cancel_right]⟩
 
@@ -123,7 +95,6 @@
 ⟨λ h, by rw [← h, mul_inv_cancel_left], λ h, by rw [h, inv_mul_cancel_left]⟩
 
 theorem mul_inv_eq_iff_eq_mul {a c : α} : a * ↑b⁻¹ = c ↔ a = c * b :=
->>>>>>> 6fbf9f77
 ⟨λ h, by rw [← h, inv_mul_cancel_right], λ h, by rw [h, mul_inv_cancel_right]⟩
 
 end units
@@ -131,9 +102,8 @@
 theorem nat.units_eq_one (u : units ℕ) : u = 1 :=
 units.ext $ nat.eq_one_of_dvd_one ⟨u.inv, u.val_inv.symm⟩
 
-@[to_additive] def units.mk_of_mul_eq_one [comm_monoid α] (a b : α) (hab : a * b = 1) : units α :=
+def units.mk_of_mul_eq_one [comm_monoid α] (a b : α) (hab : a * b = 1) : units α :=
 ⟨a, b, hab, (mul_comm b a).trans hab⟩
-
 
 section monoid
   variables [monoid α] {a b c : α}
