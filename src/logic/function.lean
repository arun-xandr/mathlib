--- conflicted
+++ resolved
@@ -44,17 +44,10 @@
 def injective.decidable_eq [decidable_eq β] (I : injective f) : decidable_eq α
 | a b := decidable_of_iff _ I.eq_iff
 
-<<<<<<< HEAD
-def injective.of_comp {γ : Sort w} {g : γ → α} (I : injective (f ∘ g)) : injective g :=
-λ x y h, I $ show f (g x) = f (g y), from congr_arg f h
-
-def surjective.of_comp {γ : Sort w} {g : γ → α} (S : surjective (f ∘ g)) : surjective f :=
-=======
 lemma injective.of_comp {γ : Sort w} {g : γ → α} (I : injective (f ∘ g)) : injective g :=
 λ x y h, I $ show f (g x) = f (g y), from congr_arg f h
 
 lemma surjective.of_comp {γ : Sort w} {g : γ → α} (S : surjective (f ∘ g)) : surjective f :=
->>>>>>> 6ee8bf97
 λ y, let ⟨x, h⟩ := S y in ⟨g x, h⟩
 
 instance decidable_eq_pfun (p : Prop) [decidable p] (α : p → Type*)
