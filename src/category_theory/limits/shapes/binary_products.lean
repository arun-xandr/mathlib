--- conflicted
+++ resolved
@@ -32,17 +32,9 @@
 inductive walking_pair : Type v
 | left | right
 
-<<<<<<< HEAD
 instance enumerable_walking_pair : enumerable walking_pair :=
 enumerable.of_list [walking_pair.left, walking_pair.right]
 (λ x, by { cases x; simp })
-=======
-open walking_pair
-
-instance fintype_walking_pair : fintype walking_pair :=
-{ elems := [left, right].to_finset,
-  complete := λ x, by { cases x; simp } }
->>>>>>> 732f7109
 
 variables {C : Type u} [𝒞 : category.{v} C]
 include 𝒞
