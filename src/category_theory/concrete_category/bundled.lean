--- conflicted
+++ resolved
@@ -39,11 +39,7 @@
 lemma coe_mk (α) (str) : (@bundled.mk c α str : Type u) = α := rfl
 
 /-- Map over the bundled structure -/
-<<<<<<< HEAD
-def map (f : Π {α}, c α → d α) (b : bundled c) : bundled d :=
-=======
 @[reducible] def map (f : Π {α}, c α → d α) (b : bundled c) : bundled d :=
->>>>>>> 3edb6a4a
 ⟨b, f b.str⟩
 
 end bundled
