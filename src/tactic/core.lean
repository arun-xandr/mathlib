--- conflicted
+++ resolved
@@ -695,7 +695,6 @@
        | result.exception msg pos s' := result.exception msg pos s
 end
 
-<<<<<<< HEAD
 meta def type_cast (α : Type u) [reflected α] (n : name) : tactic α :=
 eval_expr α (expr.const n [])
 
@@ -735,7 +734,7 @@
 do l ← F.mmap $ λ f, do { r ← try_core (mk_app' e f >>= λ m, return (m, f)),
                           return r.to_list },
    return l.join
-=======
+
 /-- similar to `mk_local_pis` but make meta variables instead of
     local constants -/
 meta def mk_meta_pis : expr → tactic (list expr × expr)
@@ -744,7 +743,6 @@
   (ps, r) ← mk_meta_pis (expr.instantiate_var b p),
   return ((p :: ps), r)
 | e := return ([], e)
->>>>>>> 879da1cf
 
 /--
 Hole command used to fill in a structure's field when specifying an instance.
