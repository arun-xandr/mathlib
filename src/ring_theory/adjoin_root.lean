--- conflicted
+++ resolved
@@ -95,17 +95,13 @@
 noncomputable instance field : discrete_field (adjoin_root f) :=
 ideal.quotient.field (span {f} : ideal (polynomial α))
 
-<<<<<<< HEAD
-instance : is_field_hom (of : α → adjoin_root f) := by apply_instance
-
 lemma of_injective : function.injective (@of α _ f) := is_field_hom.injective _
 
 instance lift_is_field_hom [field β] {i : α → β} [is_ring_hom i] {a : β}
   {h : f.eval₂ i a = 0} : is_field_hom (lift i a h) := by apply_instance
-=======
+
 lemma coe_injective : function.injective (coe : α → adjoin_root f) :=
 is_ring_hom.injective _
->>>>>>> d8dc1445
 
 lemma mul_div_root_cancel (f : polynomial α) [irreducible f] :
   (X - C (root : adjoin_root f)) * (f.map of / (X - C root)) = f.map of :=
